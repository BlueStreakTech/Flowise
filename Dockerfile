FROM --platform=linux/amd64 node:18-alpine

<<<<<<< HEAD
=======
# Run image
# docker run -d -p 3000:3000 flowise

FROM node:20-alpine
>>>>>>> adea2f08
RUN apk add --update libc6-compat python3 make g++
# needed for pdfjs-dist
RUN apk add --no-cache build-base cairo-dev pango-dev

# Install Chromium
RUN apk add --no-cache chromium

#install PNPM globaly
RUN npm install -g pnpm

ENV PUPPETEER_SKIP_DOWNLOAD=true
ENV PUPPETEER_EXECUTABLE_PATH=/usr/bin/chromium-browser

WORKDIR /usr/src

# Copy app source
COPY . .

RUN pnpm install

RUN pnpm build

EXPOSE 3000

CMD [ "pnpm", "start" ]<|MERGE_RESOLUTION|>--- conflicted
+++ resolved
@@ -1,12 +1,5 @@
-FROM --platform=linux/amd64 node:18-alpine
+FROM --platform=linux/amd64 node:20-alpine
 
-<<<<<<< HEAD
-=======
-# Run image
-# docker run -d -p 3000:3000 flowise
-
-FROM node:20-alpine
->>>>>>> adea2f08
 RUN apk add --update libc6-compat python3 make g++
 # needed for pdfjs-dist
 RUN apk add --no-cache build-base cairo-dev pango-dev
