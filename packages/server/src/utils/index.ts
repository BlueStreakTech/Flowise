import path from 'path'
import fs from 'fs'
import logger from './logger'
import {
    IComponentCredentials,
    IComponentNodes,
    ICredentialDataDecrypted,
    ICredentialReqBody,
    IDepthQueue,
    IExploredNode,
    INodeData,
    INodeDependencies,
    INodeDirectedGraph,
    INodeQueue,
    IOverrideConfig,
    IReactFlowEdge,
    IReactFlowNode,
    IVariableDict,
    IncomingInput
} from '../Interface'
import { cloneDeep, get, isEqual } from 'lodash'
import {
    convertChatHistoryToText,
    getInputVariables,
    handleEscapeCharacters,
    getEncryptionKeyPath,
    ICommonObject,
    IDatabaseEntity,
    IMessage,
    FlowiseMemory
} from 'flowise-components'
import { randomBytes } from 'crypto'
import { AES, enc } from 'crypto-js'

import { ChatFlow } from '../database/entities/ChatFlow'
import { ChatMessage } from '../database/entities/ChatMessage'
import { Credential } from '../database/entities/Credential'
import { Tool } from '../database/entities/Tool'
import { Assistant } from '../database/entities/Assistant'
import { DataSource } from 'typeorm'
import { CachePool } from '../CachePool'
import { Variable } from '../database/entities/Variable'

const QUESTION_VAR_PREFIX = 'question'
const CHAT_HISTORY_VAR_PREFIX = 'chat_history'
const REDACTED_CREDENTIAL_VALUE = '_FLOWISE_BLANK_07167752-1a71-43b1-bf8f-4f32252165db'

export const databaseEntities: IDatabaseEntity = {
    ChatFlow: ChatFlow,
    ChatMessage: ChatMessage,
    Tool: Tool,
    Credential: Credential,
    Assistant: Assistant,
    Variable: Variable
}

/**
 * Returns the home folder path of the user if
 * none can be found it falls back to the current
 * working directory
 *
 */
export const getUserHome = (): string => {
    let variableName = 'HOME'
    if (process.platform === 'win32') {
        variableName = 'USERPROFILE'
    }

    if (process.env[variableName] === undefined) {
        // If for some reason the variable does not exist
        // fall back to current folder
        return process.cwd()
    }
    return process.env[variableName] as string
}

/**
 * Returns the path of node modules package
 * @param {string} packageName
 * @returns {string}
 */
export const getNodeModulesPackagePath = (packageName: string): string => {
    const checkPaths = [
        path.join(__dirname, '..', 'node_modules', packageName),
        path.join(__dirname, '..', '..', 'node_modules', packageName),
        path.join(__dirname, '..', '..', '..', 'node_modules', packageName),
        path.join(__dirname, '..', '..', '..', '..', 'node_modules', packageName),
        path.join(__dirname, '..', '..', '..', '..', '..', 'node_modules', packageName)
    ]
    for (const checkPath of checkPaths) {
        if (fs.existsSync(checkPath)) {
            return checkPath
        }
    }
    return ''
}

/**
 * Construct graph and node dependencies score
 * @param {IReactFlowNode[]} reactFlowNodes
 * @param {IReactFlowEdge[]} reactFlowEdges
 * @param {{ isNonDirected?: boolean, isReversed?: boolean }} options
 */
export const constructGraphs = (
    reactFlowNodes: IReactFlowNode[],
    reactFlowEdges: IReactFlowEdge[],
    options?: { isNonDirected?: boolean; isReversed?: boolean }
) => {
    const nodeDependencies = {} as INodeDependencies
    const graph = {} as INodeDirectedGraph

    for (let i = 0; i < reactFlowNodes.length; i += 1) {
        const nodeId = reactFlowNodes[i].id
        nodeDependencies[nodeId] = 0
        graph[nodeId] = []
    }

    if (options && options.isReversed) {
        for (let i = 0; i < reactFlowEdges.length; i += 1) {
            const source = reactFlowEdges[i].source
            const target = reactFlowEdges[i].target

            if (Object.prototype.hasOwnProperty.call(graph, target)) {
                graph[target].push(source)
            } else {
                graph[target] = [source]
            }

            nodeDependencies[target] += 1
        }

        return { graph, nodeDependencies }
    }

    for (let i = 0; i < reactFlowEdges.length; i += 1) {
        const source = reactFlowEdges[i].source
        const target = reactFlowEdges[i].target

        if (Object.prototype.hasOwnProperty.call(graph, source)) {
            graph[source].push(target)
        } else {
            graph[source] = [target]
        }

        if (options && options.isNonDirected) {
            if (Object.prototype.hasOwnProperty.call(graph, target)) {
                graph[target].push(source)
            } else {
                graph[target] = [source]
            }
        }
        nodeDependencies[target] += 1
    }

    return { graph, nodeDependencies }
}

/**
 * Get starting nodes and check if flow is valid
 * @param {INodeDependencies} graph
 * @param {string} endNodeId
 */
export const getStartingNodes = (graph: INodeDirectedGraph, endNodeId: string) => {
    const visited = new Set<string>()
    const queue: Array<[string, number]> = [[endNodeId, 0]]
    const depthQueue: IDepthQueue = {
        [endNodeId]: 0
    }

    let maxDepth = 0
    let startingNodeIds: string[] = []

    while (queue.length > 0) {
        const [currentNode, depth] = queue.shift()!

        if (visited.has(currentNode)) {
            continue
        }

        visited.add(currentNode)

        if (depth > maxDepth) {
            maxDepth = depth
            startingNodeIds = [currentNode]
        } else if (depth === maxDepth) {
            startingNodeIds.push(currentNode)
        }

        for (const neighbor of graph[currentNode]) {
            if (!visited.has(neighbor)) {
                queue.push([neighbor, depth + 1])
                depthQueue[neighbor] = depth + 1
            }
        }
    }

    const depthQueueReversed: IDepthQueue = {}
    for (const nodeId in depthQueue) {
        if (Object.prototype.hasOwnProperty.call(depthQueue, nodeId)) {
            depthQueueReversed[nodeId] = Math.abs(depthQueue[nodeId] - maxDepth)
        }
    }

    return { startingNodeIds, depthQueue: depthQueueReversed }
}

/**
 * Get all connected nodes from startnode
 * @param {INodeDependencies} graph
 * @param {string} startNodeId
 */
export const getAllConnectedNodes = (graph: INodeDirectedGraph, startNodeId: string) => {
    const visited = new Set<string>()
    const queue: Array<[string]> = [[startNodeId]]

    while (queue.length > 0) {
        const [currentNode] = queue.shift()!

        if (visited.has(currentNode)) {
            continue
        }

        visited.add(currentNode)

        for (const neighbor of graph[currentNode]) {
            if (!visited.has(neighbor)) {
                queue.push([neighbor])
            }
        }
    }

    return [...visited]
}

/**
 * Get ending node and check if flow is valid
 * @param {INodeDependencies} nodeDependencies
 * @param {INodeDirectedGraph} graph
 */
export const getEndingNodes = (nodeDependencies: INodeDependencies, graph: INodeDirectedGraph) => {
    const endingNodeIds: string[] = []
    Object.keys(graph).forEach((nodeId) => {
        if (Object.keys(nodeDependencies).length === 1) {
            endingNodeIds.push(nodeId)
        } else if (!graph[nodeId].length && nodeDependencies[nodeId] > 0) {
            endingNodeIds.push(nodeId)
        }
    })
    return endingNodeIds
}

/**
 * Build langchain from start to end
 * @param {string[]} startingNodeIds
 * @param {IReactFlowNode[]} reactFlowNodes
 * @param {INodeDirectedGraph} graph
 * @param {IDepthQueue} depthQueue
 * @param {IComponentNodes} componentNodes
 * @param {string} question
 * @param {string} chatId
 * @param {string} chatflowid
 * @param {DataSource} appDataSource
 * @param {ICommonObject} overrideConfig
 * @param {CachePool} cachePool
 */
export const buildLangchain = async (
    startingNodeIds: string[],
    reactFlowNodes: IReactFlowNode[],
    reactFlowEdges: IReactFlowEdge[],
    graph: INodeDirectedGraph,
    depthQueue: IDepthQueue,
    componentNodes: IComponentNodes,
    question: string,
    chatHistory: IMessage[],
    chatId: string,
    sessionId: string,
    chatflowid: string,
    appDataSource: DataSource,
    overrideConfig?: ICommonObject,
    cachePool?: CachePool,
    isUpsert?: boolean,
    stopNodeId?: string
) => {
    const flowNodes = cloneDeep(reactFlowNodes)

    // Create a Queue and add our initial node in it
    const nodeQueue = [] as INodeQueue[]
    const exploredNode = {} as IExploredNode
    const dynamicVariables = {} as Record<string, unknown>
    let ignoreNodeIds: string[] = []

    // In the case of infinite loop, only max 3 loops will be executed
    const maxLoop = 3

    for (let i = 0; i < startingNodeIds.length; i += 1) {
        nodeQueue.push({ nodeId: startingNodeIds[i], depth: 0 })
        exploredNode[startingNodeIds[i]] = { remainingLoop: maxLoop, lastSeenDepth: 0 }
    }

    while (nodeQueue.length) {
        const { nodeId, depth } = nodeQueue.shift() as INodeQueue

        const reactFlowNode = flowNodes.find((nd) => nd.id === nodeId)
        const nodeIndex = flowNodes.findIndex((nd) => nd.id === nodeId)
        if (!reactFlowNode || reactFlowNode === undefined || nodeIndex < 0) continue

        try {
            const nodeInstanceFilePath = componentNodes[reactFlowNode.data.name].filePath as string
            const nodeModule = await import(nodeInstanceFilePath)
            const newNodeInstance = new nodeModule.nodeClass()

            let flowNodeData = cloneDeep(reactFlowNode.data)
            if (overrideConfig) flowNodeData = replaceInputsWithConfig(flowNodeData, overrideConfig)
            const reactFlowNodeData: INodeData = resolveVariables(flowNodeData, flowNodes, question, chatHistory)

            // TODO: Avoid processing Text Splitter + Doc Loader once Upsert & Load Existing Vector Nodes are deprecated
            if (isUpsert && stopNodeId && nodeId === stopNodeId) {
                logger.debug(`[server]: Upserting ${reactFlowNode.data.label} (${reactFlowNode.data.id})`)
                await newNodeInstance.vectorStoreMethods!['upsert']!.call(newNodeInstance, reactFlowNodeData, {
                    chatId,
                    sessionId,
                    chatflowid,
                    chatHistory,
                    logger,
                    appDataSource,
                    databaseEntities,
                    cachePool,
                    dynamicVariables
                })
                logger.debug(`[server]: Finished upserting ${reactFlowNode.data.label} (${reactFlowNode.data.id})`)
                break
            } else {
                logger.debug(`[server]: Initializing ${reactFlowNode.data.label} (${reactFlowNode.data.id})`)
                let outputResult = await newNodeInstance.init(reactFlowNodeData, question, {
                    chatId,
                    sessionId,
                    chatflowid,
                    chatHistory,
                    logger,
                    appDataSource,
                    databaseEntities,
                    cachePool,
                    dynamicVariables
                })

                // Save dynamic variables
                if (reactFlowNode.data.name === 'setVariable') {
                    const dynamicVars = outputResult?.dynamicVariables ?? {}

                    for (const variableKey in dynamicVars) {
                        dynamicVariables[variableKey] = dynamicVars[variableKey]
                    }

                    outputResult = outputResult?.output
                }

                // Determine which nodes to route next when it comes to ifElse
                if (reactFlowNode.data.name === 'ifElseFunction' && typeof outputResult === 'object') {
                    let sourceHandle = ''
                    if (outputResult.type === true) {
                        sourceHandle = `${nodeId}-output-returnFalse-string|number|boolean|json|array`
                    } else if (outputResult.type === false) {
                        sourceHandle = `${nodeId}-output-returnTrue-string|number|boolean|json|array`
                    }

                    const ifElseEdge = reactFlowEdges.find((edg) => edg.source === nodeId && edg.sourceHandle === sourceHandle)
                    if (ifElseEdge) {
                        const { graph } = constructGraphs(
                            reactFlowNodes,
                            reactFlowEdges.filter((edg) => !(edg.source === nodeId && edg.sourceHandle === sourceHandle)),
                            { isNonDirected: true }
                        )
                        ignoreNodeIds.push(ifElseEdge.target, ...getAllConnectedNodes(graph, ifElseEdge.target))
                        ignoreNodeIds = [...new Set(ignoreNodeIds)]
                    }

                    outputResult = outputResult?.output
                }

                flowNodes[nodeIndex].data.instance = outputResult

                logger.debug(`[server]: Finished initializing ${reactFlowNode.data.label} (${reactFlowNode.data.id})`)
            }
        } catch (e: any) {
            logger.error(e)
            throw new Error(e)
        }

        let neighbourNodeIds = graph[nodeId]
        const nextDepth = depth + 1

        // Find other nodes that are on the same depth level
        const sameDepthNodeIds = Object.keys(depthQueue).filter((key) => depthQueue[key] === nextDepth)

        for (const id of sameDepthNodeIds) {
            if (neighbourNodeIds.includes(id)) continue
            neighbourNodeIds.push(id)
        }

        neighbourNodeIds = neighbourNodeIds.filter((neigh) => !ignoreNodeIds.includes(neigh))

        for (let i = 0; i < neighbourNodeIds.length; i += 1) {
            const neighNodeId = neighbourNodeIds[i]
            if (ignoreNodeIds.includes(neighNodeId)) continue
            // If nodeId has been seen, cycle detected
            if (Object.prototype.hasOwnProperty.call(exploredNode, neighNodeId)) {
                const { remainingLoop, lastSeenDepth } = exploredNode[neighNodeId]

                if (lastSeenDepth === nextDepth) continue

                if (remainingLoop === 0) {
                    break
                }
                const remainingLoopMinusOne = remainingLoop - 1
                exploredNode[neighNodeId] = { remainingLoop: remainingLoopMinusOne, lastSeenDepth: nextDepth }
                nodeQueue.push({ nodeId: neighNodeId, depth: nextDepth })
            } else {
                exploredNode[neighNodeId] = { remainingLoop: maxLoop, lastSeenDepth: nextDepth }
                nodeQueue.push({ nodeId: neighNodeId, depth: nextDepth })
            }
        }
<<<<<<< HEAD
    }
    return flowNodes
}

/**
 * Clear session memories
 * @param {IReactFlowNode[]} reactFlowNodes
 * @param {IComponentNodes} componentNodes
 * @param {string} chatId
 * @param {DataSource} appDataSource
 * @param {string} sessionId
 * @param {string} memoryType
 * @param {string} isClearFromViewMessageDialog
 */
export const clearSessionMemory = async (
    reactFlowNodes: IReactFlowNode[],
    componentNodes: IComponentNodes,
    chatId: string,
    appDataSource: DataSource,
    sessionId?: string,
    memoryType?: string,
    isClearFromViewMessageDialog?: string
) => {
    for (const node of reactFlowNodes) {
        if (node.data.category !== 'Memory' && node.data.type !== 'OpenAIAssistant') continue

        // Only clear specific session memory from View Message Dialog UI
        if (isClearFromViewMessageDialog && memoryType && node.data.label !== memoryType) continue

        const nodeInstanceFilePath = componentNodes[node.data.name].filePath as string
        const nodeModule = await import(nodeInstanceFilePath)
        const newNodeInstance = new nodeModule.nodeClass()

        if (sessionId && node.data.inputs) {
            node.data.inputs.sessionId = sessionId
        }

        const initializedInstance = await newNodeInstance.init(node.data, '', { chatId, appDataSource, databaseEntities, logger })

        if (initializedInstance.clearChatMessages) {
            await initializedInstance.clearChatMessages()
=======

        // Move end node to last
        if (!neighbourNodeIds.length) {
            const index = flowNodes.findIndex((nd) => nd.data.id === nodeId)
            flowNodes.push(flowNodes.splice(index, 1)[0])
        }
    }
    return flowNodes
}

/**
 * Clear session memories
 * @param {IReactFlowNode[]} reactFlowNodes
 * @param {IComponentNodes} componentNodes
 * @param {string} chatId
 * @param {DataSource} appDataSource
 * @param {string} sessionId
 * @param {string} memoryType
 * @param {string} isClearFromViewMessageDialog
 */
export const clearSessionMemory = async (
    reactFlowNodes: IReactFlowNode[],
    componentNodes: IComponentNodes,
    chatId: string,
    appDataSource: DataSource,
    sessionId?: string,
    memoryType?: string,
    isClearFromViewMessageDialog?: string
) => {
    for (const node of reactFlowNodes) {
        if (node.data.category !== 'Memory' && node.data.type !== 'OpenAIAssistant') continue

        // Only clear specific session memory from View Message Dialog UI
        if (isClearFromViewMessageDialog && memoryType && node.data.label !== memoryType) continue

        const nodeInstanceFilePath = componentNodes[node.data.name].filePath as string
        const nodeModule = await import(nodeInstanceFilePath)
        const newNodeInstance = new nodeModule.nodeClass()
        const options: ICommonObject = { chatId, appDataSource, databaseEntities, logger }

        // SessionId always take priority first because it is the sessionId used for 3rd party memory node
        if (sessionId && node.data.inputs) {
            if (node.data.type === 'OpenAIAssistant') {
                await newNodeInstance.clearChatMessages(node.data, options, { type: 'threadId', id: sessionId })
            } else {
                node.data.inputs.sessionId = sessionId
                const initializedInstance: FlowiseMemory = await newNodeInstance.init(node.data, '', options)
                await initializedInstance.clearChatMessages(sessionId)
            }
        } else if (chatId && node.data.inputs) {
            if (node.data.type === 'OpenAIAssistant') {
                await newNodeInstance.clearChatMessages(node.data, options, { type: 'chatId', id: chatId })
            } else {
                node.data.inputs.sessionId = chatId
                const initializedInstance: FlowiseMemory = await newNodeInstance.init(node.data, '', options)
                await initializedInstance.clearChatMessages(chatId)
            }
>>>>>>> 764efccc
        }
    }
}

/**
 * Get variable value from outputResponses.output
 * @param {string} paramValue
 * @param {IReactFlowNode[]} reactFlowNodes
 * @param {string} question
 * @param {boolean} isAcceptVariable
 * @returns {string}
 */
export const getVariableValue = (
    paramValue: string,
    reactFlowNodes: IReactFlowNode[],
    question: string,
    chatHistory: IMessage[],
    isAcceptVariable = false
) => {
    let returnVal = paramValue
    const variableStack = []
    const variableDict = {} as IVariableDict
    let startIdx = 0
    const endIdx = returnVal.length - 1

    while (startIdx < endIdx) {
        const substr = returnVal.substring(startIdx, startIdx + 2)

        // Store the opening double curly bracket
        if (substr === '{{') {
            variableStack.push({ substr, startIdx: startIdx + 2 })
        }

        // Found the complete variable
        if (substr === '}}' && variableStack.length > 0 && variableStack[variableStack.length - 1].substr === '{{') {
            const variableStartIdx = variableStack[variableStack.length - 1].startIdx
            const variableEndIdx = startIdx
            const variableFullPath = returnVal.substring(variableStartIdx, variableEndIdx)

            /**
             * Apply string transformation to convert special chars:
             * FROM: hello i am ben\n\n\thow are you?
             * TO: hello i am benFLOWISE_NEWLINEFLOWISE_NEWLINEFLOWISE_TABhow are you?
             */
            if (isAcceptVariable && variableFullPath === QUESTION_VAR_PREFIX) {
                variableDict[`{{${variableFullPath}}}`] = handleEscapeCharacters(question, false)
            }

            if (isAcceptVariable && variableFullPath === CHAT_HISTORY_VAR_PREFIX) {
                variableDict[`{{${variableFullPath}}}`] = handleEscapeCharacters(convertChatHistoryToText(chatHistory), false)
            }

            // Split by first occurrence of '.' to get just nodeId
            const [variableNodeId, _] = variableFullPath.split('.')
            const executedNode = reactFlowNodes.find((nd) => nd.id === variableNodeId)
            if (executedNode) {
                const variableValue = get(executedNode.data, 'instance')
                if (isAcceptVariable) {
                    variableDict[`{{${variableFullPath}}}`] = variableValue
                } else {
                    returnVal = variableValue
                }
            }
            variableStack.pop()
        }
        startIdx += 1
    }

    if (isAcceptVariable) {
        const variablePaths = Object.keys(variableDict)
        variablePaths.sort() // Sort by length of variable path because longer path could possibly contains nested variable
        variablePaths.forEach((path) => {
            const variableValue = variableDict[path]
            // Replace all occurrence
            if (typeof variableValue === 'object') {
                returnVal = returnVal.split(path).join(JSON.stringify(variableValue).replace(/"/g, '\\"'))
            } else {
                returnVal = returnVal.split(path).join(variableValue)
            }
        })
        return returnVal
    }
    return returnVal
}

/**
 * Loop through each inputs and resolve variable if neccessary
 * @param {INodeData} reactFlowNodeData
 * @param {IReactFlowNode[]} reactFlowNodes
 * @param {string} question
 * @returns {INodeData}
 */
export const resolveVariables = (
    reactFlowNodeData: INodeData,
    reactFlowNodes: IReactFlowNode[],
    question: string,
    chatHistory: IMessage[]
): INodeData => {
    let flowNodeData = cloneDeep(reactFlowNodeData)
    const types = 'inputs'

    const getParamValues = (paramsObj: ICommonObject) => {
        for (const key in paramsObj) {
            const paramValue: string = paramsObj[key]
            if (Array.isArray(paramValue)) {
                const resolvedInstances = []
                for (const param of paramValue) {
                    const resolvedInstance = getVariableValue(param, reactFlowNodes, question, chatHistory)
                    resolvedInstances.push(resolvedInstance)
                }
                paramsObj[key] = resolvedInstances
            } else {
                const isAcceptVariable = reactFlowNodeData.inputParams.find((param) => param.name === key)?.acceptVariable ?? false
                const resolvedInstance = getVariableValue(paramValue, reactFlowNodes, question, chatHistory, isAcceptVariable)
                paramsObj[key] = resolvedInstance
            }
        }
    }

    const paramsObj = flowNodeData[types] ?? {}

    getParamValues(paramsObj)

    return flowNodeData
}

/**
 * Loop through each inputs and replace their value with override config values
 * @param {INodeData} flowNodeData
 * @param {ICommonObject} overrideConfig
 * @returns {INodeData}
 */
export const replaceInputsWithConfig = (flowNodeData: INodeData, overrideConfig: ICommonObject) => {
    const types = 'inputs'

    const getParamValues = (paramsObj: ICommonObject) => {
        for (const config in overrideConfig) {
            // If overrideConfig[key] is object
            if (overrideConfig[config] && typeof overrideConfig[config] === 'object') {
                const nodeIds = Object.keys(overrideConfig[config])
                if (nodeIds.includes(flowNodeData.id)) {
                    paramsObj[config] = overrideConfig[config][flowNodeData.id]
                    continue
                }
            }

            let paramValue = overrideConfig[config] ?? paramsObj[config]
            // Check if boolean
            if (paramValue === 'true') paramValue = true
            else if (paramValue === 'false') paramValue = false
            paramsObj[config] = paramValue
        }
    }

    const paramsObj = flowNodeData[types] ?? {}

    getParamValues(paramsObj)

    return flowNodeData
}

/**
 * Rebuild flow if LLMChain has dependency on other chains
 * User Question => Prompt_0 => LLMChain_0 => Prompt-1 => LLMChain_1
 * @param {IReactFlowNode[]} startingNodes
 * @returns {boolean}
 */
export const isStartNodeDependOnInput = (startingNodes: IReactFlowNode[], nodes: IReactFlowNode[]): boolean => {
    for (const node of startingNodes) {
        if (node.data.category === 'Cache') return true
        for (const inputName in node.data.inputs) {
            const inputVariables = getInputVariables(node.data.inputs[inputName])
            if (inputVariables.length > 0) return true
        }
    }
    const whitelistNodeNames = ['vectorStoreToDocument', 'autoGPT', 'chatPromptTemplate', 'promptTemplate'] //If these nodes are found, chatflow cannot be reused
    for (const node of nodes) {
        if (node.data.name === 'chatPromptTemplate' || node.data.name === 'promptTemplate') {
            let promptValues: ICommonObject = {}
            const promptValuesRaw = node.data.inputs?.promptValues
            if (promptValuesRaw) {
                try {
                    promptValues = typeof promptValuesRaw === 'object' ? promptValuesRaw : JSON.parse(promptValuesRaw)
                } catch (exception) {
                    console.error(exception)
                }
            }
            if (getAllValuesFromJson(promptValues).includes(`{{${QUESTION_VAR_PREFIX}}}`)) return true
        } else if (whitelistNodeNames.includes(node.data.name)) return true
    }
    return false
}

/**
 * Rebuild flow if new override config is provided
 * @param {boolean} isInternal
 * @param {ICommonObject} existingOverrideConfig
 * @param {ICommonObject} newOverrideConfig
 * @returns {boolean}
 */
export const isSameOverrideConfig = (
    isInternal: boolean,
    existingOverrideConfig?: ICommonObject,
    newOverrideConfig?: ICommonObject
): boolean => {
    if (isInternal) {
        if (existingOverrideConfig && Object.keys(existingOverrideConfig).length) return false
        return true
    }
    // If existing and new overrideconfig are the same
    if (
        existingOverrideConfig &&
        Object.keys(existingOverrideConfig).length &&
        newOverrideConfig &&
        Object.keys(newOverrideConfig).length &&
        isEqual(existingOverrideConfig, newOverrideConfig)
    ) {
        return true
    }
    // If there is no existing and new overrideconfig
    if (!existingOverrideConfig && !newOverrideConfig) return true
    return false
}

/**
 * Map MimeType to InputField
 * @param {string} mimeType
 * @returns {Promise<string>}
 */
export const mapMimeTypeToInputField = (mimeType: string) => {
    switch (mimeType) {
        case 'text/plain':
            return 'txtFile'
        case 'application/pdf':
            return 'pdfFile'
        case 'application/json':
            return 'jsonFile'
        case 'text/csv':
            return 'csvFile'
        case 'application/json-lines':
        case 'application/jsonl':
        case 'text/jsonl':
            return 'jsonlinesFile'
        case 'application/vnd.openxmlformats-officedocument.wordprocessingml.document':
            return 'docxFile'
        case 'application/vnd.yaml':
        case 'application/x-yaml':
        case 'text/vnd.yaml':
        case 'text/x-yaml':
        case 'text/yaml':
            return 'yamlFile'
        default:
            return ''
    }
}

/**
 * Find all available input params config
 * @param {IReactFlowNode[]} reactFlowNodes
 * @param {IComponentCredentials} componentCredentials
 * @returns {IOverrideConfig[]}
 */
export const findAvailableConfigs = (reactFlowNodes: IReactFlowNode[], componentCredentials: IComponentCredentials) => {
    const configs: IOverrideConfig[] = []

    for (const flowNode of reactFlowNodes) {
        for (const inputParam of flowNode.data.inputParams) {
            let obj: IOverrideConfig
            if (inputParam.type === 'file') {
                obj = {
                    node: flowNode.data.label,
                    nodeId: flowNode.data.id,
                    label: inputParam.label,
                    name: 'files',
                    type: inputParam.fileType ?? inputParam.type
                }
            } else if (inputParam.type === 'options') {
                obj = {
                    node: flowNode.data.label,
                    nodeId: flowNode.data.id,
                    label: inputParam.label,
                    name: inputParam.name,
                    type: inputParam.options
                        ? inputParam.options
                              ?.map((option) => {
                                  return option.name
                              })
                              .join(', ')
                        : 'string'
                }
            } else if (inputParam.type === 'credential') {
                // get component credential inputs
                for (const name of inputParam.credentialNames ?? []) {
                    if (Object.prototype.hasOwnProperty.call(componentCredentials, name)) {
                        const inputs = componentCredentials[name]?.inputs ?? []
                        for (const input of inputs) {
                            obj = {
                                node: flowNode.data.label,
                                nodeId: flowNode.data.id,
                                label: input.label,
                                name: input.name,
                                type: input.type === 'password' ? 'string' : input.type
                            }
                            configs.push(obj)
                        }
                    }
                }
                continue
            } else {
                obj = {
                    node: flowNode.data.label,
                    nodeId: flowNode.data.id,
                    label: inputParam.label,
                    name: inputParam.name,
                    type: inputParam.type === 'password' ? 'string' : inputParam.type
                }
            }
            if (!configs.some((config) => JSON.stringify(config) === JSON.stringify(obj))) {
                configs.push(obj)
            }
        }
    }

    return configs
}

/**
 * Check to see if flow valid for stream
 * TODO: perform check from component level. i.e: set streaming on component, and check here
 * @param {IReactFlowNode[]} reactFlowNodes
 * @param {INodeData} endingNodeData
 * @returns {boolean}
 */
export const isFlowValidForStream = (reactFlowNodes: IReactFlowNode[], endingNodeData: INodeData) => {
    const streamAvailableLLMs = {
<<<<<<< HEAD
        'Chat Models': [
            'azureChatOpenAI',
            'chatOpenAI',
            'chatOpenAI_LlamaIndex',
            'chatAnthropic',
            'chatAnthropic_LlamaIndex',
            'chatOllama',
            'awsChatBedrock'
        ],
=======
        'Chat Models': ['azureChatOpenAI', 'chatOpenAI', 'chatAnthropic', 'chatOllama', 'awsChatBedrock', 'chatMistralAI'],
>>>>>>> 764efccc
        LLMs: ['azureOpenAI', 'openAI', 'ollama']
    }

    let isChatOrLLMsExist = false
    for (const flowNode of reactFlowNodes) {
        const data = flowNode.data
        if (data.category === 'Chat Models' || data.category === 'LLMs') {
            isChatOrLLMsExist = true
            const validLLMs = streamAvailableLLMs[data.category]
            if (!validLLMs.includes(data.name)) return false
        }
    }

    let isValidChainOrAgent = false
    if (endingNodeData.category === 'Chains') {
        // Chains that are not available to stream
        const blacklistChains = ['openApiChain', 'vectaraQAChain']
        isValidChainOrAgent = !blacklistChains.includes(endingNodeData.name)
    } else if (endingNodeData.category === 'Agents') {
        // Agent that are available to stream
        const whitelistAgents = ['openAIFunctionAgent', 'csvAgent', 'airtableAgent', 'conversationalRetrievalAgent']
        isValidChainOrAgent = whitelistAgents.includes(endingNodeData.name)
    } else if (endingNodeData.category === 'Engine') {
        const whitelistEngine = ['contextChatEngine', 'simpleChatEngine']
        isValidChainOrAgent = whitelistEngine.includes(endingNodeData.name)
    }

    // If no output parser, flow is available to stream
    let isOutputParserExist = false
    for (const flowNode of reactFlowNodes) {
        const data = flowNode.data
        if (data.category.includes('Output Parser')) {
            isOutputParserExist = true
        }
    }

    return isChatOrLLMsExist && isValidChainOrAgent && !isOutputParserExist
}

/**
 * Generate an encryption key
 * @returns {string}
 */
export const generateEncryptKey = (): string => {
    return randomBytes(24).toString('base64')
}

/**
 * Returns the encryption key
 * @returns {Promise<string>}
 */
export const getEncryptionKey = async (): Promise<string> => {
    if (process.env.FLOWISE_SECRETKEY_OVERWRITE !== undefined && process.env.FLOWISE_SECRETKEY_OVERWRITE !== '') {
        return process.env.FLOWISE_SECRETKEY_OVERWRITE
    }
    try {
        return await fs.promises.readFile(getEncryptionKeyPath(), 'utf8')
    } catch (error) {
        const encryptKey = generateEncryptKey()
        const defaultLocation = process.env.SECRETKEY_PATH
            ? path.join(process.env.SECRETKEY_PATH, 'encryption.key')
            : path.join(getUserHome(), '.flowise', 'encryption.key')
        await fs.promises.writeFile(defaultLocation, encryptKey)
        return encryptKey
    }
}

/**
 * Encrypt credential data
 * @param {ICredentialDataDecrypted} plainDataObj
 * @returns {Promise<string>}
 */
export const encryptCredentialData = async (plainDataObj: ICredentialDataDecrypted): Promise<string> => {
    const encryptKey = await getEncryptionKey()
    return AES.encrypt(JSON.stringify(plainDataObj), encryptKey).toString()
}

/**
 * Decrypt credential data
 * @param {string} encryptedData
 * @param {string} componentCredentialName
 * @param {IComponentCredentials} componentCredentials
 * @returns {Promise<ICredentialDataDecrypted>}
 */
export const decryptCredentialData = async (
    encryptedData: string,
    componentCredentialName?: string,
    componentCredentials?: IComponentCredentials
): Promise<ICredentialDataDecrypted> => {
    const encryptKey = await getEncryptionKey()
    const decryptedData = AES.decrypt(encryptedData, encryptKey)
    const decryptedDataStr = decryptedData.toString(enc.Utf8)
    if (!decryptedDataStr) return {}
    try {
        if (componentCredentialName && componentCredentials) {
            const plainDataObj = JSON.parse(decryptedData.toString(enc.Utf8))
            return redactCredentialWithPasswordType(componentCredentialName, plainDataObj, componentCredentials)
        }
        return JSON.parse(decryptedData.toString(enc.Utf8))
    } catch (e) {
        console.error(e)
        return {}
    }
}

/**
 * Transform ICredentialBody from req to Credential entity
 * @param {ICredentialReqBody} body
 * @returns {Credential}
 */
export const transformToCredentialEntity = async (body: ICredentialReqBody): Promise<Credential> => {
    const credentialBody: ICommonObject = {
        name: body.name,
        credentialName: body.credentialName
    }

    if (body.plainDataObj) {
        const encryptedData = await encryptCredentialData(body.plainDataObj)
        credentialBody.encryptedData = encryptedData
    }

    const newCredential = new Credential()
    Object.assign(newCredential, credentialBody)

    return newCredential
}

/**
 * Redact values that are of password type to avoid sending back to client
 * @param {string} componentCredentialName
 * @param {ICredentialDataDecrypted} decryptedCredentialObj
 * @param {IComponentCredentials} componentCredentials
 * @returns {ICredentialDataDecrypted}
 */
export const redactCredentialWithPasswordType = (
    componentCredentialName: string,
    decryptedCredentialObj: ICredentialDataDecrypted,
    componentCredentials: IComponentCredentials
): ICredentialDataDecrypted => {
    const plainDataObj = cloneDeep(decryptedCredentialObj)
    for (const cred in plainDataObj) {
        const inputParam = componentCredentials[componentCredentialName].inputs?.find((inp) => inp.type === 'password' && inp.name === cred)
        if (inputParam) {
            plainDataObj[cred] = REDACTED_CREDENTIAL_VALUE
        }
    }
    return plainDataObj
}

/**
 * Get sessionId
 * Hierarchy of sessionId (top down)
 * API/Embed:
 * (1) Provided in API body - incomingInput.overrideConfig: { sessionId: 'abc' }
 * (2) Provided in API body - incomingInput.chatId
 *
 * API/Embed + UI:
 * (3) Hard-coded sessionId in UI
 * (4) Not specified on UI nor API, default to chatId
 * @param {any} instance
 * @param {IncomingInput} incomingInput
 * @param {string} chatId
 */
<<<<<<< HEAD
export const replaceMemorySessionId = (instance: any, chatId: string): string | undefined => {
    if (instance.memory && instance.memory.isSessionIdUsingChatMessageId && chatId) {
        instance.memory.sessionId = chatId
        instance.memory.chatHistory.sessionId = chatId
=======
export const getMemorySessionId = (
    memoryNode: IReactFlowNode,
    incomingInput: IncomingInput,
    chatId: string,
    isInternal: boolean
): string | undefined => {
    if (!isInternal) {
        // Provided in API body - incomingInput.overrideConfig: { sessionId: 'abc' }
        if (incomingInput.overrideConfig?.sessionId) {
            return incomingInput.overrideConfig?.sessionId
        }
        // Provided in API body - incomingInput.chatId
        if (incomingInput.chatId) {
            return incomingInput.chatId
        }
>>>>>>> 764efccc
    }

    // Hard-coded sessionId in UI
    if (memoryNode.data.inputs?.sessionId) {
        return memoryNode.data.inputs.sessionId
    }

    // Default chatId
    return chatId
}

/**
 * Replace chatHistory if incomingInput.history is empty and sessionId/chatId is provided
 * @param {IReactFlowNode} memoryNode
 * @param {IncomingInput} incomingInput
 * @param {DataSource} appDataSource
 * @param {IDatabaseEntity} databaseEntities
 * @param {any} logger
 * @returns {string}
 */
export const getSessionChatHistory = async (
    memoryNode: IReactFlowNode,
    componentNodes: IComponentNodes,
    incomingInput: IncomingInput,
    appDataSource: DataSource,
    databaseEntities: IDatabaseEntity,
    logger: any
): Promise<IMessage[]> => {
<<<<<<< HEAD
    const nodeInstanceFilePath = memoryNode.data.filePath as string
=======
    const nodeInstanceFilePath = componentNodes[memoryNode.data.name].filePath as string
>>>>>>> 764efccc
    const nodeModule = await import(nodeInstanceFilePath)
    const newNodeInstance = new nodeModule.nodeClass()

    // Replace memory's sessionId/chatId
    if (incomingInput.overrideConfig?.sessionId && memoryNode.data.inputs) {
        memoryNode.data.inputs.sessionId = incomingInput.overrideConfig.sessionId
    } else if (incomingInput.chatId && memoryNode.data.inputs) {
        memoryNode.data.inputs.sessionId = incomingInput.chatId
    }

<<<<<<< HEAD
    const initializedInstance = await newNodeInstance.init(memoryNode.data, '', {
        chatId: incomingInput.chatId,
=======
    const initializedInstance: FlowiseMemory = await newNodeInstance.init(memoryNode.data, '', {
>>>>>>> 764efccc
        appDataSource,
        databaseEntities,
        logger
    })
<<<<<<< HEAD

    return await initializedInstance.getChatMessages()
=======

    return (await initializedInstance.getChatMessages()) as IMessage[]
}

/**
 * Method that find memory that is connected within chatflow
 * In a chatflow, there should only be 1 memory node
 * @param {IReactFlowNode[]} nodes
 * @param {IReactFlowEdge[]} edges
 * @returns {string | undefined}
 */
export const findMemoryNode = (nodes: IReactFlowNode[], edges: IReactFlowEdge[]): IReactFlowNode | undefined => {
    const memoryNodes = nodes.filter((node) => node.data.category === 'Memory')
    const memoryNodeIds = memoryNodes.map((mem) => mem.data.id)

    for (const edge of edges) {
        if (memoryNodeIds.includes(edge.source)) {
            const memoryNode = nodes.find((node) => node.data.id === edge.source)
            return memoryNode
        }
    }
    return undefined
}

/**
 * Get all values from a JSON object
 * @param {any} obj
 * @returns {any[]}
 */
export const getAllValuesFromJson = (obj: any): any[] => {
    const values: any[] = []

    function extractValues(data: any) {
        if (typeof data === 'object' && data !== null) {
            if (Array.isArray(data)) {
                for (const item of data) {
                    extractValues(item)
                }
            } else {
                for (const key in data) {
                    extractValues(data[key])
                }
            }
        } else {
            values.push(data)
        }
    }

    extractValues(obj)
    return values
}

/**
 * Get only essential flow data items for telemetry
 * @param {IReactFlowNode[]} nodes
 * @param {IReactFlowEdge[]} edges
 */
export const getTelemetryFlowObj = (nodes: IReactFlowNode[], edges: IReactFlowEdge[]) => {
    const nodeData = nodes.map((node) => node.id)
    const edgeData = edges.map((edge) => ({ source: edge.source, target: edge.target }))
    return { nodes: nodeData, edges: edgeData }
}

/**
 * Get user settings file
 * TODO: move env variables to settings json file, easier configuration
 */
export const getUserSettingsFilePath = () => {
    if (process.env.SECRETKEY_PATH) return path.join(process.env.SECRETKEY_PATH, 'settings.json')
    const checkPaths = [path.join(getUserHome(), '.flowise', 'settings.json')]
    for (const checkPath of checkPaths) {
        if (fs.existsSync(checkPath)) {
            return checkPath
        }
    }
    return ''
}

/**
 * Get app current version
 */
export const getAppVersion = async () => {
    const getPackageJsonPath = (): string => {
        const checkPaths = [
            path.join(__dirname, '..', 'package.json'),
            path.join(__dirname, '..', '..', 'package.json'),
            path.join(__dirname, '..', '..', '..', 'package.json'),
            path.join(__dirname, '..', '..', '..', '..', 'package.json'),
            path.join(__dirname, '..', '..', '..', '..', '..', 'package.json')
        ]
        for (const checkPath of checkPaths) {
            if (fs.existsSync(checkPath)) {
                return checkPath
            }
        }
        return ''
    }

    const packagejsonPath = getPackageJsonPath()
    if (!packagejsonPath) return ''
    try {
        const content = await fs.promises.readFile(packagejsonPath, 'utf8')
        const parsedContent = JSON.parse(content)
        return parsedContent.version
    } catch (error) {
        return ''
    }
>>>>>>> 764efccc
}<|MERGE_RESOLUTION|>--- conflicted
+++ resolved
@@ -419,7 +419,12 @@
                 nodeQueue.push({ nodeId: neighNodeId, depth: nextDepth })
             }
         }
-<<<<<<< HEAD
+
+        // Move end node to last
+        if (!neighbourNodeIds.length) {
+            const index = flowNodes.findIndex((nd) => nd.data.id === nodeId)
+            flowNodes.push(flowNodes.splice(index, 1)[0])
+        }
     }
     return flowNodes
 }
@@ -452,54 +457,6 @@
         const nodeInstanceFilePath = componentNodes[node.data.name].filePath as string
         const nodeModule = await import(nodeInstanceFilePath)
         const newNodeInstance = new nodeModule.nodeClass()
-
-        if (sessionId && node.data.inputs) {
-            node.data.inputs.sessionId = sessionId
-        }
-
-        const initializedInstance = await newNodeInstance.init(node.data, '', { chatId, appDataSource, databaseEntities, logger })
-
-        if (initializedInstance.clearChatMessages) {
-            await initializedInstance.clearChatMessages()
-=======
-
-        // Move end node to last
-        if (!neighbourNodeIds.length) {
-            const index = flowNodes.findIndex((nd) => nd.data.id === nodeId)
-            flowNodes.push(flowNodes.splice(index, 1)[0])
-        }
-    }
-    return flowNodes
-}
-
-/**
- * Clear session memories
- * @param {IReactFlowNode[]} reactFlowNodes
- * @param {IComponentNodes} componentNodes
- * @param {string} chatId
- * @param {DataSource} appDataSource
- * @param {string} sessionId
- * @param {string} memoryType
- * @param {string} isClearFromViewMessageDialog
- */
-export const clearSessionMemory = async (
-    reactFlowNodes: IReactFlowNode[],
-    componentNodes: IComponentNodes,
-    chatId: string,
-    appDataSource: DataSource,
-    sessionId?: string,
-    memoryType?: string,
-    isClearFromViewMessageDialog?: string
-) => {
-    for (const node of reactFlowNodes) {
-        if (node.data.category !== 'Memory' && node.data.type !== 'OpenAIAssistant') continue
-
-        // Only clear specific session memory from View Message Dialog UI
-        if (isClearFromViewMessageDialog && memoryType && node.data.label !== memoryType) continue
-
-        const nodeInstanceFilePath = componentNodes[node.data.name].filePath as string
-        const nodeModule = await import(nodeInstanceFilePath)
-        const newNodeInstance = new nodeModule.nodeClass()
         const options: ICommonObject = { chatId, appDataSource, databaseEntities, logger }
 
         // SessionId always take priority first because it is the sessionId used for 3rd party memory node
@@ -519,7 +476,6 @@
                 const initializedInstance: FlowiseMemory = await newNodeInstance.init(node.data, '', options)
                 await initializedInstance.clearChatMessages(chatId)
             }
->>>>>>> 764efccc
         }
     }
 }
@@ -855,7 +811,6 @@
  */
 export const isFlowValidForStream = (reactFlowNodes: IReactFlowNode[], endingNodeData: INodeData) => {
     const streamAvailableLLMs = {
-<<<<<<< HEAD
         'Chat Models': [
             'azureChatOpenAI',
             'chatOpenAI',
@@ -863,11 +818,9 @@
             'chatAnthropic',
             'chatAnthropic_LlamaIndex',
             'chatOllama',
-            'awsChatBedrock'
+            'awsChatBedrock',
+            'chatMistralAI'
         ],
-=======
-        'Chat Models': ['azureChatOpenAI', 'chatOpenAI', 'chatAnthropic', 'chatOllama', 'awsChatBedrock', 'chatMistralAI'],
->>>>>>> 764efccc
         LLMs: ['azureOpenAI', 'openAI', 'ollama']
     }
 
@@ -891,7 +844,7 @@
         const whitelistAgents = ['openAIFunctionAgent', 'csvAgent', 'airtableAgent', 'conversationalRetrievalAgent']
         isValidChainOrAgent = whitelistAgents.includes(endingNodeData.name)
     } else if (endingNodeData.category === 'Engine') {
-        const whitelistEngine = ['contextChatEngine', 'simpleChatEngine']
+        const whitelistEngine = ['contextChatEngine', 'simpleChatEngine', 'queryEngine']
         isValidChainOrAgent = whitelistEngine.includes(endingNodeData.name)
     }
 
@@ -1031,12 +984,6 @@
  * @param {IncomingInput} incomingInput
  * @param {string} chatId
  */
-<<<<<<< HEAD
-export const replaceMemorySessionId = (instance: any, chatId: string): string | undefined => {
-    if (instance.memory && instance.memory.isSessionIdUsingChatMessageId && chatId) {
-        instance.memory.sessionId = chatId
-        instance.memory.chatHistory.sessionId = chatId
-=======
 export const getMemorySessionId = (
     memoryNode: IReactFlowNode,
     incomingInput: IncomingInput,
@@ -1052,7 +999,6 @@
         if (incomingInput.chatId) {
             return incomingInput.chatId
         }
->>>>>>> 764efccc
     }
 
     // Hard-coded sessionId in UI
@@ -1081,11 +1027,7 @@
     databaseEntities: IDatabaseEntity,
     logger: any
 ): Promise<IMessage[]> => {
-<<<<<<< HEAD
-    const nodeInstanceFilePath = memoryNode.data.filePath as string
-=======
     const nodeInstanceFilePath = componentNodes[memoryNode.data.name].filePath as string
->>>>>>> 764efccc
     const nodeModule = await import(nodeInstanceFilePath)
     const newNodeInstance = new nodeModule.nodeClass()
 
@@ -1096,20 +1038,11 @@
         memoryNode.data.inputs.sessionId = incomingInput.chatId
     }
 
-<<<<<<< HEAD
-    const initializedInstance = await newNodeInstance.init(memoryNode.data, '', {
-        chatId: incomingInput.chatId,
-=======
     const initializedInstance: FlowiseMemory = await newNodeInstance.init(memoryNode.data, '', {
->>>>>>> 764efccc
         appDataSource,
         databaseEntities,
         logger
     })
-<<<<<<< HEAD
-
-    return await initializedInstance.getChatMessages()
-=======
 
     return (await initializedInstance.getChatMessages()) as IMessage[]
 }
@@ -1217,5 +1150,4 @@
     } catch (error) {
         return ''
     }
->>>>>>> 764efccc
 }