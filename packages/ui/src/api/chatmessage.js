--- conflicted
+++ resolved
@@ -1,11 +1,7 @@
 import client from './client'
 
-<<<<<<< HEAD
-const getInternalChatmessageFromChatflow = (id) => client.get(`/internal-chatmessage/${id}`)
-=======
 const getInternalChatmessageFromChatflow = (id, params = {}) =>
     client.get(`/internal-chatmessage/${id}`, { params: { feedback: true, ...params } })
->>>>>>> 0726fc37
 const getAllChatmessageFromChatflow = (id, params = {}) =>
     client.get(`/chatmessage/${id}`, { params: { order: 'DESC', feedback: true, ...params } })
 const getChatmessageFromPK = (id, params = {}) => client.get(`/chatmessage/${id}`, { params: { order: 'ASC', feedback: true, ...params } })
