--- conflicted
+++ resolved
@@ -13,7 +13,6 @@
   VERSION: latest
 
 jobs:
-<<<<<<< HEAD
   build:
     name: 🎉 Release Build ${{ inputs.version }}
     runs-on: ubuntu-latest
@@ -42,33 +41,4 @@
           NEW_IMAGE_TAG=$IMAGE_ID:${{ inputs.version }}
           docker tag $DOCKER_BUILD_IMAGE_NAME $NEW_IMAGE_TAG
           # Push the image to github registry
-          docker push $NEW_IMAGE_TAG
-=======
-    build:
-        strategy:
-            matrix:
-                platform: [ubuntu-latest]
-                node-version: [18.15.0]
-        runs-on: ${{ matrix.platform }}
-        env:
-            PUPPETEER_SKIP_DOWNLOAD: true
-        steps:
-            - uses: actions/checkout@v4
-            - uses: pnpm/action-setup@v2
-              with:
-                  version: 6.32.9
-            - name: Use Node.js ${{ matrix.node-version }}
-              uses: actions/setup-node@v4
-              with:
-                  node-version: ${{ matrix.node-version }}
-                  check-latest: false
-                  cache: 'pnpm'
-
-            - run: npm i -g pnpm
-
-            - run: pnpm install
-
-            - run: pnpm lint
-
-            - run: pnpm build
->>>>>>> f116dba8
+          docker push $NEW_IMAGE_TAG